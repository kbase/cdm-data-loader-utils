"""Loader for genome files."""

import argparse
import csv
import gzip
import hashlib
import json
import os
import shutil
import subprocess
import sys
<<<<<<< HEAD
=======
import uuid

>>>>>>> 0e785dc6
from Bio import SeqIO

from . import calculate_hash as ch

NUM_THREADS_CHECKM2_RUN = 10


# Define SO terms mapping
so_terms = {
    "gene": "SO:0000704",
    "pseudogene": "SO:0000336",
    "ncRNA_gene": "SO:0001263",
    "mRNA": "SO:0000234",
    "CDS": "SO:0000316",
    "exon": "SO:0000147",
    "five_prime_UTR": "SO:0000204",
    "three_prime_UTR": "SO:0000205",
    "ncRNA": "SO:0000655",
    "rRNA": "SO:0000252",
    "tRNA": "SO:0000253",
    "SRP_RNA": "SO:0000590",
    "RNase_P_RNA": "SO:0000386",
    "riboswitch": "SO:0000035",
    "direct_repeat": "SO:0000319",
    "origin_of_replication": "SO:0000296",
    "CRISPR": "SO:0001459",
    "mobile_genetic_element": "SO:0001037",
    "region": "SO:0000001",
    "sequence_feature": "SO:0000110",
}


class GenomeDataFileCreator:
<<<<<<< HEAD

    def __init__(self, contigset_file, gff_file, protein_file, output_dir, run_checkm2_option):
=======
    def __init__(
        self, contigset_file, gff_file, protein_file, output_dir, run_checkm2_option
    ) -> None:
>>>>>>> 0e785dc6
        self.contigset_file = contigset_file
        self.gff_file = gff_file
        self.protein_file = protein_file
        self.run_checkm2_option = run_checkm2_option
        self.output_dir = output_dir
<<<<<<< HEAD
=======

>>>>>>> 0e785dc6
        self.features = []
        self.feature_associations = []
        self.feature_protein_associations = []
        self.gff_hash = None
        self.protein_count = 0
        self.feature_with_protein_mapping = 0

        # TODO
        # Put self.genome_id and use in contigset

        self.contigset = {}
        self.contigs = []
        self.structural_annotation = {}

        self.contigset_hash, self.contig_id_map, self.protein_id_map = self.compute_hash(
            self.contigset_file, self.protein_file
        )

    # TODO: check protein_id_map issue
    @staticmethod
    def compute_hash(contigset_file, protein_file):
        """
        Compute the hash of the entire contigset and contigs
        """
        contig_hash_dict = dict()
        contigs = ch.read_fasta2(contigset_file)
        contigset_hash = ch.contig_set_hash(contigs)
        for f in contigs:
            contig_hash_dict[f.id] = ch.HashSeq(f.seq).hash_value
        contig_id_map = contig_hash_dict

        protein_hash_dict = dict()
        proteins = ch.read_fasta2(protein_file)
        for f in proteins:
            protein_hash_dict[f.id] = ch.HashSeq(f.seq).hash_value
        protein_id_map = protein_hash_dict

        return contigset_hash, contig_id_map, protein_id_map

    @staticmethod
    def generate_file_sha256(filepath, blocksize=65536):
        """Generate the SHA-256 checksum of a file's decompressed content."""
        sha256 = hashlib.sha256()
        open_func = gzip.open if filepath.endswith(".gz") else open
        try:
            with open_func(filepath, "rt", encoding="utf-8", errors="ignore") as f:
                for block in iter(lambda: f.read(blocksize), ""):
                    sha256.update(block.encode("utf-8"))
            return sha256.hexdigest()
        except Exception as e:
            print(f"Error generating SHA-256 for {filepath}: {e}")
            return None

    @staticmethod
    def generate_hash_id(*args):
        """Generate a hash-based ID from the given arguments."""
        unique_string = "".join(map(str, args))
        return hashlib.sha256(unique_string.encode("utf-8")).hexdigest()

    @staticmethod
    def parse_attributes(attributes_str):
        """Parse the GFF3 attributes field into a dictionary."""
        attributes = {}
        for attribute in attributes_str.strip(";").split(";"):
            if "=" in attribute:
                key, value = attribute.split("=", 1)
                key = key.strip('"')
                value = value.strip('"')
                attributes[key] = value
        return attributes

    def run_bbmap(self, fna_path):
        """
        Runs BBMap on a given genome and returns the mapping output.
        """
        bbmap_command = [
            "stats.sh",
            f"in={fna_path}",  # Input genome file (FASTA format)
            "--format=8",
        ]

        try:
            result = subprocess.run(
                bbmap_command, stdout=subprocess.PIPE, stderr=subprocess.PIPE, check=True
            )
            json_output = result.stdout.decode("utf-8")
            parsed_json = json.loads(json_output)
            return parsed_json
        except subprocess.CalledProcessError as e:
            print(f"BBMap failed with error: {e.stderr.decode('utf-8')}")
            return None

    def run_checkm2(self, contigset_path, output_dir):
        # Run CheckM2 'predict' command on the specified contigset file
        print("Running checkm2\n")
        try:
            result = subprocess.run(
                [
                    "checkm2",
                    "predict",
                    "--threads",
                    str(NUM_THREADS_CHECKM2_RUN),
                    "--input",
                    contigset_path,
                    "--output_directory",
                    output_dir,
                ],
                check=True,
                stdout=subprocess.PIPE,
                stderr=subprocess.PIPE,
                text=True,
            )

            # Open and read the TSV file
            tsv_file_path = os.path.join(output_dir, "quality_report.tsv")
            with open(tsv_file_path, "r") as file:
                reader = csv.DictReader(file, delimiter="\t")
                # Ensure required columns are present
                if (
                    "Completeness" not in reader.fieldnames
                    or "Contamination" not in reader.fieldnames
                ):
                    err_msg = "TSV file does not contain 'Completeness' or 'Contamination' columns."
                    raise ValueError(err_msg)

                # Loop through each row and extract the metrics
                for row in reader:
                    # Convert completeness and contamination to floats
                    completeness = float(row["Completeness"])
                    contamination = float(row["Contamination"])
                    return {
                        "checkm2_contamination": contamination,
                        "checkm2_completeness": completeness,
                    }

        except subprocess.CalledProcessError as e:
            print("CheckM2 failed with the following error:")
            print(e.stderr)
            return None

<<<<<<< HEAD

    #TODO: make it static method
=======
    # TODO: make it static method
>>>>>>> 0e785dc6
    def calculate_sha256_checksums(self):
        """Calculate  checksums for the contigset and its contigs."""

        print(f"Calculating sha256 for GFF: {self.gff_file}")
        self.gff_hash = self.generate_file_sha256(self.gff_file)
        if not self.gff_hash:
            print(f"Error calculating sha256 for GFF file {self.gff_file}")
            return

    # TODO: Update to use prepare_feature_data
    def prepare_gff3_data(self):
        """Prepare data for insertion into the database."""
        print(f"Preparing GFF3 data from: {self.gff_file}")
        if not self.gff_hash:
            print(f"Error: GFF file hash not calculated.")
            return

        open_func = gzip.open if self.gff_file.endswith(".gz") else open

        try:
            with open_func(self.gff_file, "rt", encoding="utf-8", errors="ignore") as file:
                reader = csv.reader(file, delimiter="\t")
                for row in reader:
                    if row[0].startswith("#") or len(row) < 9:
                        continue

                    seq_id = row[0]
                    source = row[1]
                    feature_type = row[2]
                    start = int(row[3])
                    end = int(row[4])
                    score = row[5] if row[5] != "." else None
                    strand = row[6] if row[6] in ["+", "-"] else None
                    phase = row[7] if row[7] in ["0", "1", "2"] else None
                    attributes_str = row[8]

                    feature_ontology = so_terms.get(feature_type, "")

                    # Parse attributes
                    attributes = self.parse_attributes(attributes_str)
                    feature_name = attributes.get("ID", None)
                    protein_accession = attributes.get("protein_id", None)
                    protein_hash = None

                    # Mapping between features in gff and proteins in protein file
                    if feature_type == "CDS":
                        protein_hash = self.protein_id_map.get(feature_name, None)

                    # Note: This is to handle cases where protein_id in protein file are stashed in
                    # protein_id field of attributes
                    # TODO: check if we need more ways to handle this
                    if not protein_hash and "protein_id" in attributes:
                        protein_hash = self.protein_id_map.get("protein_id", None)

                    if protein_hash:
                        self.feature_with_protein_mapping += 1

                    contig_hash = self.contig_id_map.get(seq_id, "")
                    contigset_hash = self.contigset_hash

                    # Generate a unique hash ID for each feature
                    # TODO: May be switch this to use feature_ontology
                    # If you are working with contigsets of very close strains
                    # the same contig_hash may appear in each.
                    # Including contigset_hash ensures that features
                    #  are uniquely identified across different contigsets.

                    feature_hash = self.generate_hash_id(
                        contigset_hash, contig_hash, start, end, feature_type
                    )

                    # Prepare feature data including hash of the contigset and contig
                    feature_data = {
                        "contigset_hash": contigset_hash,
                        "feature_hash": feature_hash,
                        "feature_type": feature_type,
                        "feature_ontology": feature_ontology,
                        "start": start,
                        "end": end,
                        "strand": strand,
                        "phase": phase,
                        "contig_hash": self.contig_id_map.get(seq_id, ""),
                        "protein_hash": protein_hash,
                    }
                    self.features.append(feature_data)

                    # Add all other attributes to the associations

                    self.feature_associations.append(
                        {
                            "gff_hash": self.gff_hash,
                            "feature_hash": feature_hash,
                            "feature_attributes": json.dumps(attributes).replace('"', ""),
                        }
                    )

            print(f"Finished preparing GFF3 data. Total features: {len(self.features)}")
        except Exception as e:
            print(f"Error reading GFF file {self.gff_file}: {e}")

    def prepare_contig_data(self):
        """
        Calculate statistics for each contig in the assembly file.
        Handles both compressed (.gz) and uncompressed files.
        """
        if not self.contigset_hash:
            self.contigset_hash, self.contig_id_map, self.protein_id_map = self.compute_hash(
                self.contigset_file, self.protein_file
            )

        open_func = gzip.open if self.contigset_file.endswith(".gz") else open

        with open_func(self.contigset_file, "rt") as handle:
            sequences = SeqIO.parse(handle, "fasta")
            for seq_record in sequences:
                contig_name = seq_record.id
                sequence = str(seq_record.seq).upper()
                length = len(sequence)
                gc_content = (
                    (sequence.count("G") + sequence.count("C")) / length if length > 0 else 0
                )
                # TODO: check if contig_id_map generated or not
                self.contigs.append(
                    {
                        "contig_hash": self.contig_id_map[contig_name],
                        "contig_name": contig_name,
                        "length": length,
                        "gc_content": gc_content,
                        "contigset_hash": self.contigset_hash,
                        "contigset_file": self.contigset_file,
                    }
                )

    def prepare_contigset_data(self):
        """
        Calculate statistics for each contig in the assembly file.
        Handles both compressed (.gz) and uncompressed files.
        """
        if not self.contigset_hash:
            self.contigset_hash, self.contig_id_map, self.protein_id_map = self.compute_hash(
                self.contigset_file, self.protein_file
            )

        print(self.contigset_file)

        if self.contigset_hash:
            # Get bbmap data if available
            bbmap_info = self.run_bbmap(self.contigset_file)

            checkm2_info = {"checkm2_contamination": "", "checkm2_completeness": ""}

            if self.run_checkm2_option is not None:
                unique_id = str(uuid.uuid4())
                temp_dir = os.path.join(self.output_dir, unique_id)
                checkm2_info = self.run_checkm2(self.contigset_file, temp_dir)

                # Note: You can keep this directory for checkm debugging
                if os.path.exists(temp_dir):
                    shutil.rmtree(temp_dir)

            # Create a QC entry hash bbmap data
            self.contigset = {
                "contigset_hash": self.contigset_hash,
                **(bbmap_info or {}),
                **(checkm2_info or {}),
            }

    def prepare_structural_annotation(self):
        self.structural_annotation = {
            "contigset_hash": self.contigset_hash,
            "gff_hash": self.gff_hash,
            "contigset_file": self.contigset_file,
            "gff_file": self.gff_file,
        }


class MultiGenomeDataFileCreator:
<<<<<<< HEAD

    def __init__(self, genome_paths_file, output_dir, run_checkm2_option ):
=======
    def __init__(self, genome_paths_file, output_dir, run_checkm2_option):
>>>>>>> 0e785dc6
        self.genome_paths_file = genome_paths_file
        self.output_dir = output_dir
        self.run_checkm2_option = run_checkm2_option

    def process_files(self, contigset_file, gff_file, protein_file):
        print(f"\n==Processing contigset {contigset_file}==\n")
        parser = GenomeDataFileCreator(
            contigset_file, gff_file, protein_file, self.output_dir, self.run_checkm2_option
        )
        parser.calculate_sha256_checksums()
        parser.prepare_gff3_data()
        parser.prepare_contig_data()
        parser.prepare_contigset_data()
<<<<<<< HEAD
        parser.prepare_structural_annotation() 

        return (parser.contigset,
            parser.contigs, 
            parser.features, 
            parser.feature_associations, 
            parser.structural_annotation)

    def write_to_tsv(self, contigset, contigs, features, associations, structural_annotation, headers_written):
        """Write data to TSV files incrementally."""
        try:
            #  Contigset
            contigset_out_file = os.path.join(self.output_dir, 'contigset.tsv')
            write_header = not headers_written['contigset']

            contigset_fields = ['contigset_hash', 'checkm2_contamination', 'checkm2_completeness', 'scaffolds', 
                'contigs', 'scaf_bp', 'contig_bp', 'gap_pct', 'scaf_N50',
                'scaf_L50', 'ctg_N50', 'ctg_L50', 'scaf_N90', 'scaf_L90', 'ctg_N90', 'ctg_L90', 'scaf_logsum',
                'scaf_powsum', 'ctg_logsum', 'ctg_powsum', 'asm_score', 'scaf_max', 'ctg_max', 'scaf_n_gt50K',
                'scaf_l_gt50k', 'scaf_pct_gt50K', 'gc_avg','gc_std', 'filename']
            
            with open(contigset_out_file, 'a', newline='') as f_out:
                writer = csv.DictWriter(f_out, fieldnames=contigset_fields, delimiter='\t')
=======
        parser.prepare_structural_annotation()

        return (
            parser.contigset,
            parser.contigs,
            parser.features,
            parser.feature_associations,
            parser.structural_annotation,
        )

    def write_to_tsv(
        self, contigset, contigs, features, associations, structural_annotation, headers_written
    ):
        """Write data to TSV files incrementally."""
        try:
            # Contigset
            contigset_out_file = os.path.join(self.output_dir, "contigset.tsv")
            write_header = not headers_written["contigset"]

            contigset_fields = [
                "contigset_hash",
                "checkm2_contamination",
                "checkm2_completeness",
                "scaffolds",
                "contigs",
                "scaf_bp",
                "contig_bp",
                "gap_pct",
                "scaf_N50",
                "scaf_L50",
                "ctg_N50",
                "ctg_L50",
                "scaf_N90",
                "scaf_L90",
                "ctg_N90",
                "ctg_L90",
                "scaf_logsum",
                "scaf_powsum",
                "ctg_logsum",
                "ctg_powsum",
                "asm_score",
                "scaf_max",
                "ctg_max",
                "scaf_n_gt50K",
                "scaf_l_gt50k",
                "scaf_pct_gt50K",
                "gc_avg",
                "gc_std",
                "filename",
            ]

            with open(contigset_out_file, "a", newline="") as f_out:
                writer = csv.DictWriter(f_out, fieldnames=contigset_fields, delimiter="\t")
>>>>>>> 0e785dc6
                if write_header:
                    writer.writeheader()
                    headers_written["contigset"] = True
                writer.writerow(contigset)
            print(f"Contigset appended to {contigset_out_file}")

<<<<<<< HEAD
            #  Contig
            contig_file = os.path.join(self.output_dir, 'contig.tsv')
            write_header = not headers_written['contigs']
            with open(contig_file, 'a', newline='') as f_out:
                writer = csv.DictWriter(f_out, fieldnames=['contig_hash', 'contig_name', 'length',
                                                            'gc_content', 'contigset_hash', 'contigset_file'], delimiter='\t')
=======
            # Contig
            contig_file = os.path.join(self.output_dir, "contig.tsv")
            write_header = not headers_written["contigs"]
            with open(contig_file, "a", newline="") as f_out:
                writer = csv.DictWriter(
                    f_out,
                    fieldnames=[
                        "contig_hash",
                        "contig_name",
                        "length",
                        "gc_content",
                        "contigset_hash",
                        "contigset_file",
                    ],
                    delimiter="\t",
                )
>>>>>>> 0e785dc6
                if write_header:
                    writer.writeheader()
                    headers_written["contig"] = True
                writer.writerows(contigs)
            print(f"Contig appended to {contig_file}")

            # Structural annotation
            sa_file = os.path.join(self.output_dir, "structural_annotation.tsv")
            write_header = not headers_written["structural_annotation"]
            with open(sa_file, "a", newline="") as f_out:
                writer = csv.DictWriter(
                    f_out,
                    fieldnames=["contigset_hash", "gff_hash", "contigset_file", "gff_file"],
                    delimiter="\t",
                )
                if write_header:
                    writer.writeheader()
                    headers_written["structural_annotation"] = True
                writer.writerow(structural_annotation)
            print(f"Structural annotation appended to {sa_file}")

            # Features
            features_file = os.path.join(self.output_dir, "feature.tsv")
            write_header = not headers_written["features"]
            with open(features_file, "a", newline="") as f_out:
                contig_fieldnames = [
                    "contigset_hash",
                    "contig_hash",
                    "feature_hash",
                    "feature_type",
                    "feature_ontology",
                    "start",
                    "end",
                    "strand",
                    "phase",
                    "protein_hash",
                ]
                writer = csv.DictWriter(f_out, fieldnames=contig_fieldnames, delimiter="\t")
                if write_header:
                    writer.writeheader()
                    headers_written["features"] = True
                writer.writerows(features)
            print(f"Features appended to {features_file}")

            # Feature associations
            associations_file = os.path.join(
                self.output_dir, "feature_association.tsv"
            )  # Renamed file
            write_header = not headers_written["associations"]
            with open(associations_file, "a", newline="") as f_out:
                fieldnames = ["feature_hash", "gff_hash", "feature_attributes"]
                writer = csv.DictWriter(f_out, fieldnames=fieldnames, delimiter="\t")
                if write_header:
                    writer.writeheader()
                    headers_written["associations"] = True
                writer.writerows(associations)
            print(f"Feature associations appended to {associations_file}")

        except Exception as e:
            print(f"Error writing to TSV files: {e}")

    def create_all_tables(self):
        try:
            os.makedirs(self.output_dir, exist_ok=False)
        except FileExistsError:
            print(f"Error: The directory {self.output_dir} already exists.")
            print(f"Error: Remove directory {self.output_dir} to continue")
            sys.exit(1)  # Exit with a non-zero code to indicate an error
        except Exception as e:
            print(f"An unexpected error occurred: {e}")
            sys.exit(1)  # Exit with a non-zero code to indicate an error

        with open(self.genome_paths_file, "r") as json_file:
            genome_paths = json.load(json_file)

        genome_ids = list(genome_paths.keys())
        headers_written = {
            "contigs": False,
            "contigset": False,
            "structural_annotation": False,
            "features": False,
            "associations": False,
        }

        for gid in genome_ids:
            paths = genome_paths.get(gid)
            if paths:
                contigset_file = paths.get("fna")
                gff_file = paths.get("gff")
                protein_file = paths.get("protein")
                if contigset_file and gff_file and protein_file:
                    contigset, contigs, features, associations, structural_annotation = (
                        self.process_files(contigset_file, gff_file, protein_file)
                    )

                    # Write data to TSV files incrementally
                    self.write_to_tsv(
                        contigset,
                        contigs,
                        features,
                        associations,
                        structural_annotation,
                        headers_written,
                    )

                    # Clear data to free memory
                    contigset.clear()
                    contigs.clear()
                    features.clear()
                    associations.clear()
                else:
                    print(f"Missing file paths for genome ID: {gid}")
            else:
                print(f"No paths found for genome ID: {gid}")

    @classmethod
    def from_args(cls):
        """Parse command-line arguments and create an instance of MultiGenomeDataFileCreator."""
        parser = argparse.ArgumentParser(description="Create tables for a specified genome ID.")
        parser.add_argument(
            "--genome_paths_file", type=str, required=True, help="Path to genome paths JSON file"
        )
        parser.add_argument(
            "--output_dir", type=str, required=True, help="Output path to save the table files"
        )
        parser.add_argument(
            "--run_checkm2_option", type=str, default=None, help="Run checkm2, use 1 to run checkm2"
        )

        args = parser.parse_args()

        return cls(
            genome_paths_file=args.genome_paths_file,
            output_dir=args.output_dir,
            run_checkm2_option=args.run_checkm2_option,
        )

    def run(self):
        """Main method to execute the creation of all the  table."""
        self.create_all_tables()


if __name__ == "__main__":
    # Create an instance of MultiGenomeDataFileCreator using command-line arguments
    creator = MultiGenomeDataFileCreator.from_args()
    creator.run()<|MERGE_RESOLUTION|>--- conflicted
+++ resolved
@@ -9,11 +9,8 @@
 import shutil
 import subprocess
 import sys
-<<<<<<< HEAD
-=======
 import uuid
 
->>>>>>> 0e785dc6
 from Bio import SeqIO
 
 from . import calculate_hash as ch
@@ -47,23 +44,15 @@
 
 
 class GenomeDataFileCreator:
-<<<<<<< HEAD
-
-    def __init__(self, contigset_file, gff_file, protein_file, output_dir, run_checkm2_option):
-=======
     def __init__(
         self, contigset_file, gff_file, protein_file, output_dir, run_checkm2_option
     ) -> None:
->>>>>>> 0e785dc6
         self.contigset_file = contigset_file
         self.gff_file = gff_file
         self.protein_file = protein_file
         self.run_checkm2_option = run_checkm2_option
         self.output_dir = output_dir
-<<<<<<< HEAD
-=======
-
->>>>>>> 0e785dc6
+
         self.features = []
         self.feature_associations = []
         self.feature_protein_associations = []
@@ -204,12 +193,7 @@
             print(e.stderr)
             return None
 
-<<<<<<< HEAD
-
-    #TODO: make it static method
-=======
     # TODO: make it static method
->>>>>>> 0e785dc6
     def calculate_sha256_checksums(self):
         """Calculate  checksums for the contigset and its contigs."""
 
@@ -387,12 +371,7 @@
 
 
 class MultiGenomeDataFileCreator:
-<<<<<<< HEAD
-
-    def __init__(self, genome_paths_file, output_dir, run_checkm2_option ):
-=======
     def __init__(self, genome_paths_file, output_dir, run_checkm2_option):
->>>>>>> 0e785dc6
         self.genome_paths_file = genome_paths_file
         self.output_dir = output_dir
         self.run_checkm2_option = run_checkm2_option
@@ -406,31 +385,6 @@
         parser.prepare_gff3_data()
         parser.prepare_contig_data()
         parser.prepare_contigset_data()
-<<<<<<< HEAD
-        parser.prepare_structural_annotation() 
-
-        return (parser.contigset,
-            parser.contigs, 
-            parser.features, 
-            parser.feature_associations, 
-            parser.structural_annotation)
-
-    def write_to_tsv(self, contigset, contigs, features, associations, structural_annotation, headers_written):
-        """Write data to TSV files incrementally."""
-        try:
-            #  Contigset
-            contigset_out_file = os.path.join(self.output_dir, 'contigset.tsv')
-            write_header = not headers_written['contigset']
-
-            contigset_fields = ['contigset_hash', 'checkm2_contamination', 'checkm2_completeness', 'scaffolds', 
-                'contigs', 'scaf_bp', 'contig_bp', 'gap_pct', 'scaf_N50',
-                'scaf_L50', 'ctg_N50', 'ctg_L50', 'scaf_N90', 'scaf_L90', 'ctg_N90', 'ctg_L90', 'scaf_logsum',
-                'scaf_powsum', 'ctg_logsum', 'ctg_powsum', 'asm_score', 'scaf_max', 'ctg_max', 'scaf_n_gt50K',
-                'scaf_l_gt50k', 'scaf_pct_gt50K', 'gc_avg','gc_std', 'filename']
-            
-            with open(contigset_out_file, 'a', newline='') as f_out:
-                writer = csv.DictWriter(f_out, fieldnames=contigset_fields, delimiter='\t')
-=======
         parser.prepare_structural_annotation()
 
         return (
@@ -484,21 +438,12 @@
 
             with open(contigset_out_file, "a", newline="") as f_out:
                 writer = csv.DictWriter(f_out, fieldnames=contigset_fields, delimiter="\t")
->>>>>>> 0e785dc6
                 if write_header:
                     writer.writeheader()
                     headers_written["contigset"] = True
                 writer.writerow(contigset)
             print(f"Contigset appended to {contigset_out_file}")
 
-<<<<<<< HEAD
-            #  Contig
-            contig_file = os.path.join(self.output_dir, 'contig.tsv')
-            write_header = not headers_written['contigs']
-            with open(contig_file, 'a', newline='') as f_out:
-                writer = csv.DictWriter(f_out, fieldnames=['contig_hash', 'contig_name', 'length',
-                                                            'gc_content', 'contigset_hash', 'contigset_file'], delimiter='\t')
-=======
             # Contig
             contig_file = os.path.join(self.output_dir, "contig.tsv")
             write_header = not headers_written["contigs"]
@@ -515,7 +460,6 @@
                     ],
                     delimiter="\t",
                 )
->>>>>>> 0e785dc6
                 if write_header:
                     writer.writeheader()
                     headers_written["contig"] = True
